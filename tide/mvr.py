--- conflicted
+++ resolved
@@ -588,12 +588,8 @@
                 num_docs=batch_size,
                 simulate_token_retrieval=True,
             )
-<<<<<<< HEAD
             ib_loss = self.loss_function.compute_in_batch_loss(ib_scores)
-=======
-            ib_loss = self.loss_function.compute_in_batch_negative_loss(ib_scores)
             self.log("ib loss", ib_loss)
->>>>>>> a7b0bc44
         loss = loss + ib_loss if ib_loss is not None else loss
         self.log("loss", loss, prog_bar=True)
         return loss
